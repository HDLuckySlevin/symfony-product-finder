--- conflicted
+++ resolved
@@ -4,8 +4,7 @@
         "Read more about it at https://getcomposer.org/doc/01-basic-usage.md#installing-dependencies",
         "This file is @generated automatically"
     ],
-<<<<<<< HEAD
-    "content-hash": "0224039ac09f12f97971d69dc9012467",
+    "content-hash": "52c9953a9324e7f577e333124fe2e522",
     "packages": [
         {
             "name": "amphp/amp",
@@ -2527,16 +2526,16 @@
         },
         {
             "name": "nikic/php-parser",
-            "version": "v5.4.0",
+            "version": "v5.5.0",
             "source": {
                 "type": "git",
                 "url": "https://github.com/nikic/PHP-Parser.git",
-                "reference": "447a020a1f875a434d62f2a401f53b82a396e494"
-            },
-            "dist": {
-                "type": "zip",
-                "url": "https://api.github.com/repos/nikic/PHP-Parser/zipball/447a020a1f875a434d62f2a401f53b82a396e494",
-                "reference": "447a020a1f875a434d62f2a401f53b82a396e494",
+                "reference": "ae59794362fe85e051a58ad36b289443f57be7a9"
+            },
+            "dist": {
+                "type": "zip",
+                "url": "https://api.github.com/repos/nikic/PHP-Parser/zipball/ae59794362fe85e051a58ad36b289443f57be7a9",
+                "reference": "ae59794362fe85e051a58ad36b289443f57be7a9",
                 "shasum": ""
             },
             "require": {
@@ -2579,9 +2578,9 @@
             ],
             "support": {
                 "issues": "https://github.com/nikic/PHP-Parser/issues",
-                "source": "https://github.com/nikic/PHP-Parser/tree/v5.4.0"
-            },
-            "time": "2024-12-30T11:07:19+00:00"
+                "source": "https://github.com/nikic/PHP-Parser/tree/v5.5.0"
+            },
+            "time": "2025-05-31T08:24:38+00:00"
         },
         {
             "name": "nunomaduro/termwind",
@@ -2896,19 +2895,20 @@
         },
         {
             "name": "phpdocumentor/reflection",
-            "version": "6.1.0",
+            "version": "6.3.0",
             "source": {
                 "type": "git",
                 "url": "https://github.com/phpDocumentor/Reflection.git",
-                "reference": "bb4dea805a645553d6d989b23dad9f8041f39502"
-            },
-            "dist": {
-                "type": "zip",
-                "url": "https://api.github.com/repos/phpDocumentor/Reflection/zipball/bb4dea805a645553d6d989b23dad9f8041f39502",
-                "reference": "bb4dea805a645553d6d989b23dad9f8041f39502",
-                "shasum": ""
-            },
-            "require": {
+                "reference": "d91b3270832785602adcc24ae2d0974ba99a8ff8"
+            },
+            "dist": {
+                "type": "zip",
+                "url": "https://api.github.com/repos/phpDocumentor/Reflection/zipball/d91b3270832785602adcc24ae2d0974ba99a8ff8",
+                "reference": "d91b3270832785602adcc24ae2d0974ba99a8ff8",
+                "shasum": ""
+            },
+            "require": {
+                "composer-runtime-api": "^2",
                 "nikic/php-parser": "~4.18 || ^5.0",
                 "php": "8.1.*|8.2.*|8.3.*|8.4.*",
                 "phpdocumentor/reflection-common": "^2.1",
@@ -2919,7 +2919,8 @@
             },
             "require-dev": {
                 "dealerdirect/phpcodesniffer-composer-installer": "^1.0",
-                "doctrine/coding-standard": "^12.0",
+                "doctrine/coding-standard": "^13.0",
+                "eliashaeussler/phpunit-attributes": "^1.7",
                 "mikey179/vfsstream": "~1.2",
                 "mockery/mockery": "~1.6.0",
                 "phpspec/prophecy-phpunit": "^2.0",
@@ -2927,7 +2928,7 @@
                 "phpstan/phpstan": "^1.8",
                 "phpstan/phpstan-webmozart-assert": "^1.2",
                 "phpunit/phpunit": "^10.0",
-                "psalm/phar": "^5.24",
+                "psalm/phar": "^6.0",
                 "rector/rector": "^1.0.0",
                 "squizlabs/php_codesniffer": "^3.8"
             },
@@ -2939,6 +2940,9 @@
                 }
             },
             "autoload": {
+                "files": [
+                    "src/php-parser/Modifiers.php"
+                ],
                 "psr-4": {
                     "phpDocumentor\\": "src/phpDocumentor"
                 }
@@ -2957,9 +2961,9 @@
             ],
             "support": {
                 "issues": "https://github.com/phpDocumentor/Reflection/issues",
-                "source": "https://github.com/phpDocumentor/Reflection/tree/6.1.0"
-            },
-            "time": "2024-11-22T15:11:54+00:00"
+                "source": "https://github.com/phpDocumentor/Reflection/tree/6.3.0"
+            },
+            "time": "2025-06-06T13:39:18+00:00"
         },
         {
             "name": "phpdocumentor/reflection-common",
@@ -3595,22 +3599,16 @@
         },
         {
             "name": "psr/simple-cache",
-=======
-    "content-hash": "151c7d06f11c1976c47a22c00ddcc3f4",
-    "packages": [
-        {
-            "name": "psr/cache",
->>>>>>> df54e414
             "version": "3.0.0",
             "source": {
                 "type": "git",
-                "url": "https://github.com/php-fig/cache.git",
-                "reference": "aa5030cfa5405eccfdcb1083ce040c2cb8d253bf"
-            },
-            "dist": {
-                "type": "zip",
-                "url": "https://api.github.com/repos/php-fig/cache/zipball/aa5030cfa5405eccfdcb1083ce040c2cb8d253bf",
-                "reference": "aa5030cfa5405eccfdcb1083ce040c2cb8d253bf",
+                "url": "https://github.com/php-fig/simple-cache.git",
+                "reference": "764e0b3939f5ca87cb904f570ef9be2d78a07865"
+            },
+            "dist": {
+                "type": "zip",
+                "url": "https://api.github.com/repos/php-fig/simple-cache/zipball/764e0b3939f5ca87cb904f570ef9be2d78a07865",
+                "reference": "764e0b3939f5ca87cb904f570ef9be2d78a07865",
                 "shasum": ""
             },
             "require": {
@@ -3619,12 +3617,12 @@
             "type": "library",
             "extra": {
                 "branch-alias": {
-                    "dev-master": "1.0.x-dev"
-                }
-            },
-            "autoload": {
-                "psr-4": {
-                    "Psr\\Cache\\": "src/"
+                    "dev-master": "3.0.x-dev"
+                }
+            },
+            "autoload": {
+                "psr-4": {
+                    "Psr\\SimpleCache\\": "src/"
                 }
             },
             "notification-url": "https://packagist.org/downloads/",
@@ -3637,169 +3635,506 @@
                     "homepage": "https://www.php-fig.org/"
                 }
             ],
-            "description": "Common interface for caching libraries",
+            "description": "Common interfaces for simple caching",
             "keywords": [
                 "cache",
+                "caching",
                 "psr",
-                "psr-6"
-            ],
-            "support": {
-                "source": "https://github.com/php-fig/cache/tree/3.0.0"
-            },
-            "time": "2021-02-03T23:26:27+00:00"
-        },
-        {
-            "name": "psr/container",
-            "version": "2.0.2",
-            "source": {
-                "type": "git",
-                "url": "https://github.com/php-fig/container.git",
-                "reference": "c71ecc56dfe541dbd90c5360474fbc405f8d5963"
-            },
-            "dist": {
-                "type": "zip",
-                "url": "https://api.github.com/repos/php-fig/container/zipball/c71ecc56dfe541dbd90c5360474fbc405f8d5963",
-                "reference": "c71ecc56dfe541dbd90c5360474fbc405f8d5963",
-                "shasum": ""
-            },
-            "require": {
-                "php": ">=7.4.0"
+                "psr-16",
+                "simple-cache"
+            ],
+            "support": {
+                "source": "https://github.com/php-fig/simple-cache/tree/3.0.0"
+            },
+            "time": "2021-10-29T13:26:27+00:00"
+        },
+        {
+            "name": "ralouphie/getallheaders",
+            "version": "3.0.3",
+            "source": {
+                "type": "git",
+                "url": "https://github.com/ralouphie/getallheaders.git",
+                "reference": "120b605dfeb996808c31b6477290a714d356e822"
+            },
+            "dist": {
+                "type": "zip",
+                "url": "https://api.github.com/repos/ralouphie/getallheaders/zipball/120b605dfeb996808c31b6477290a714d356e822",
+                "reference": "120b605dfeb996808c31b6477290a714d356e822",
+                "shasum": ""
+            },
+            "require": {
+                "php": ">=5.6"
+            },
+            "require-dev": {
+                "php-coveralls/php-coveralls": "^2.1",
+                "phpunit/phpunit": "^5 || ^6.5"
+            },
+            "type": "library",
+            "autoload": {
+                "files": [
+                    "src/getallheaders.php"
+                ]
+            },
+            "notification-url": "https://packagist.org/downloads/",
+            "license": [
+                "MIT"
+            ],
+            "authors": [
+                {
+                    "name": "Ralph Khattar",
+                    "email": "ralph.khattar@gmail.com"
+                }
+            ],
+            "description": "A polyfill for getallheaders.",
+            "support": {
+                "issues": "https://github.com/ralouphie/getallheaders/issues",
+                "source": "https://github.com/ralouphie/getallheaders/tree/develop"
+            },
+            "time": "2019-03-08T08:55:37+00:00"
+        },
+        {
+            "name": "revolt/event-loop",
+            "version": "v1.0.7",
+            "source": {
+                "type": "git",
+                "url": "https://github.com/revoltphp/event-loop.git",
+                "reference": "09bf1bf7f7f574453efe43044b06fafe12216eb3"
+            },
+            "dist": {
+                "type": "zip",
+                "url": "https://api.github.com/repos/revoltphp/event-loop/zipball/09bf1bf7f7f574453efe43044b06fafe12216eb3",
+                "reference": "09bf1bf7f7f574453efe43044b06fafe12216eb3",
+                "shasum": ""
+            },
+            "require": {
+                "php": ">=8.1"
+            },
+            "require-dev": {
+                "ext-json": "*",
+                "jetbrains/phpstorm-stubs": "^2019.3",
+                "phpunit/phpunit": "^9",
+                "psalm/phar": "^5.15"
             },
             "type": "library",
             "extra": {
                 "branch-alias": {
-                    "dev-master": "2.0.x-dev"
-                }
-            },
-            "autoload": {
-                "psr-4": {
-                    "Psr\\Container\\": "src/"
-                }
-            },
-            "notification-url": "https://packagist.org/downloads/",
-            "license": [
-                "MIT"
-            ],
-            "authors": [
-                {
-                    "name": "PHP-FIG",
-                    "homepage": "https://www.php-fig.org/"
-                }
-            ],
-            "description": "Common Container Interface (PHP FIG PSR-11)",
-            "homepage": "https://github.com/php-fig/container",
+                    "dev-main": "1.x-dev"
+                }
+            },
+            "autoload": {
+                "psr-4": {
+                    "Revolt\\": "src"
+                }
+            },
+            "notification-url": "https://packagist.org/downloads/",
+            "license": [
+                "MIT"
+            ],
+            "authors": [
+                {
+                    "name": "Aaron Piotrowski",
+                    "email": "aaron@trowski.com"
+                },
+                {
+                    "name": "Cees-Jan Kiewiet",
+                    "email": "ceesjank@gmail.com"
+                },
+                {
+                    "name": "Christian Lück",
+                    "email": "christian@clue.engineering"
+                },
+                {
+                    "name": "Niklas Keller",
+                    "email": "me@kelunik.com"
+                }
+            ],
+            "description": "Rock-solid event loop for concurrent PHP applications.",
             "keywords": [
-                "PSR-11",
-                "container",
-                "container-interface",
-                "container-interop",
-                "psr"
-            ],
-            "support": {
-                "issues": "https://github.com/php-fig/container/issues",
-                "source": "https://github.com/php-fig/container/tree/2.0.2"
-            },
-            "time": "2021-11-05T16:47:00+00:00"
-        },
-        {
-            "name": "psr/event-dispatcher",
-            "version": "1.0.0",
-            "source": {
-                "type": "git",
-                "url": "https://github.com/php-fig/event-dispatcher.git",
-                "reference": "dbefd12671e8a14ec7f180cab83036ed26714bb0"
-            },
-            "dist": {
-                "type": "zip",
-                "url": "https://api.github.com/repos/php-fig/event-dispatcher/zipball/dbefd12671e8a14ec7f180cab83036ed26714bb0",
-                "reference": "dbefd12671e8a14ec7f180cab83036ed26714bb0",
-                "shasum": ""
-            },
-            "require": {
-                "php": ">=7.2.0"
+                "async",
+                "asynchronous",
+                "concurrency",
+                "event",
+                "event-loop",
+                "non-blocking",
+                "scheduler"
+            ],
+            "support": {
+                "issues": "https://github.com/revoltphp/event-loop/issues",
+                "source": "https://github.com/revoltphp/event-loop/tree/v1.0.7"
+            },
+            "time": "2025-01-25T19:27:39+00:00"
+        },
+        {
+            "name": "saloonphp/laravel-plugin",
+            "version": "v3.5.1",
+            "source": {
+                "type": "git",
+                "url": "https://github.com/saloonphp/laravel-plugin.git",
+                "reference": "7fb7dddb6617c4c9b36373d4bb6267166f8e978c"
+            },
+            "dist": {
+                "type": "zip",
+                "url": "https://api.github.com/repos/saloonphp/laravel-plugin/zipball/7fb7dddb6617c4c9b36373d4bb6267166f8e978c",
+                "reference": "7fb7dddb6617c4c9b36373d4bb6267166f8e978c",
+                "shasum": ""
+            },
+            "require": {
+                "illuminate/console": "^10.0 || ^11.0 || ^12.0",
+                "illuminate/support": "^10.0 || ^11.0 || ^12.0",
+                "php": "^8.1",
+                "saloonphp/saloon": "^3.5",
+                "symfony/finder": "^6.4 || ^7.0"
+            },
+            "require-dev": {
+                "friendsofphp/php-cs-fixer": "^3.48",
+                "orchestra/testbench": "^8.21 || ^9.0 || ^10.0",
+                "pestphp/pest": "^2.32 || ^3.7",
+                "phpstan/phpstan": "^1.10.56 || ^2.1"
             },
             "type": "library",
             "extra": {
-                "branch-alias": {
-                    "dev-master": "1.0.x-dev"
-                }
-            },
-            "autoload": {
-                "psr-4": {
-                    "Psr\\EventDispatcher\\": "src/"
-                }
-            },
-            "notification-url": "https://packagist.org/downloads/",
-            "license": [
-                "MIT"
-            ],
-            "authors": [
-                {
-                    "name": "PHP-FIG",
-                    "homepage": "http://www.php-fig.org/"
-                }
-            ],
-            "description": "Standard interfaces for event handling.",
+                "laravel": {
+                    "aliases": {
+                        "Saloon": "Saloon\\Laravel\\Facades\\Saloon"
+                    },
+                    "providers": [
+                        "Saloon\\Laravel\\SaloonServiceProvider"
+                    ]
+                }
+            },
+            "autoload": {
+                "psr-4": {
+                    "Saloon\\Laravel\\": "src/"
+                }
+            },
+            "notification-url": "https://packagist.org/downloads/",
+            "license": [
+                "MIT"
+            ],
+            "authors": [
+                {
+                    "name": "Sam Carré",
+                    "email": "29132017+Sammyjo20@users.noreply.github.com",
+                    "role": "Developer"
+                }
+            ],
+            "description": "The official Laravel plugin for Saloon",
+            "homepage": "https://github.com/saloonphp/laravel-plugin",
             "keywords": [
-                "events",
-                "psr",
-                "psr-14"
-            ],
-            "support": {
-                "issues": "https://github.com/php-fig/event-dispatcher/issues",
-                "source": "https://github.com/php-fig/event-dispatcher/tree/1.0.0"
-            },
-            "time": "2019-01-08T18:20:26+00:00"
-        },
-        {
-            "name": "psr/log",
-            "version": "3.0.2",
-            "source": {
-                "type": "git",
-                "url": "https://github.com/php-fig/log.git",
-                "reference": "f16e1d5863e37f8d8c2a01719f5b34baa2b714d3"
-            },
-            "dist": {
-                "type": "zip",
-                "url": "https://api.github.com/repos/php-fig/log/zipball/f16e1d5863e37f8d8c2a01719f5b34baa2b714d3",
-                "reference": "f16e1d5863e37f8d8c2a01719f5b34baa2b714d3",
-                "shasum": ""
-            },
-            "require": {
-                "php": ">=8.0.0"
+                "api",
+                "api-integrations",
+                "saloon",
+                "saloonphp",
+                "sdk"
+            ],
+            "support": {
+                "source": "https://github.com/saloonphp/laravel-plugin/tree/v3.5.1"
+            },
+            "time": "2025-02-24T20:44:16+00:00"
+        },
+        {
+            "name": "saloonphp/saloon",
+            "version": "v3.13.0",
+            "source": {
+                "type": "git",
+                "url": "https://github.com/saloonphp/saloon.git",
+                "reference": "87bde73866e9c1814a8a8fac2dd0fbfd414ec1dd"
+            },
+            "dist": {
+                "type": "zip",
+                "url": "https://api.github.com/repos/saloonphp/saloon/zipball/87bde73866e9c1814a8a8fac2dd0fbfd414ec1dd",
+                "reference": "87bde73866e9c1814a8a8fac2dd0fbfd414ec1dd",
+                "shasum": ""
+            },
+            "require": {
+                "guzzlehttp/guzzle": "^7.6",
+                "guzzlehttp/promises": "^1.5 || ^2.0",
+                "guzzlehttp/psr7": "^2.0",
+                "php": "^8.1",
+                "psr/http-factory": "^1.0",
+                "psr/http-message": "^1.1 || ^2.0"
+            },
+            "conflict": {
+                "sammyjo20/saloon": "*"
+            },
+            "require-dev": {
+                "ext-simplexml": "*",
+                "friendsofphp/php-cs-fixer": "^3.5",
+                "illuminate/collections": "^9.39 || ^10.0",
+                "league/flysystem": "^3.0",
+                "pestphp/pest": "^2.36.0 || ^3.8.2",
+                "phpstan/phpstan": "^2.1.13",
+                "saloonphp/xml-wrangler": "^1.1",
+                "spatie/ray": "^1.33",
+                "symfony/dom-crawler": "^6.0 || ^7.0",
+                "symfony/var-dumper": "^6.3 || ^7.0"
+            },
+            "suggest": {
+                "illuminate/collections": "Required for the response collect() method.",
+                "saloonphp/xml-wrangler": "Required for the response xmlReader() method.",
+                "symfony/dom-crawler": "Required for the response dom() method.",
+                "symfony/var-dumper": "Required for default debugging drivers."
+            },
+            "type": "library",
+            "autoload": {
+                "psr-4": {
+                    "Saloon\\": "src/"
+                }
+            },
+            "notification-url": "https://packagist.org/downloads/",
+            "license": [
+                "MIT"
+            ],
+            "authors": [
+                {
+                    "name": "Sam Carré",
+                    "email": "29132017+Sammyjo20@users.noreply.github.com",
+                    "role": "Developer"
+                }
+            ],
+            "description": "Build beautiful API integrations and SDKs with Saloon",
+            "homepage": "https://github.com/saloonphp/saloon",
+            "keywords": [
+                "api",
+                "api-integrations",
+                "saloon",
+                "sammyjo20",
+                "sdk"
+            ],
+            "support": {
+                "issues": "https://github.com/saloonphp/saloon/issues",
+                "source": "https://github.com/saloonphp/saloon/tree/v3.13.0"
+            },
+            "funding": [
+                {
+                    "url": "https://github.com/sammyjo20",
+                    "type": "github"
+                }
+            ],
+            "time": "2025-05-02T17:20:03+00:00"
+        },
+        {
+            "name": "spatie/laravel-data",
+            "version": "4.15.1",
+            "source": {
+                "type": "git",
+                "url": "https://github.com/spatie/laravel-data.git",
+                "reference": "cb97afe6c0dadeb2e76ea1b7220cd04ed33dcca9"
+            },
+            "dist": {
+                "type": "zip",
+                "url": "https://api.github.com/repos/spatie/laravel-data/zipball/cb97afe6c0dadeb2e76ea1b7220cd04ed33dcca9",
+                "reference": "cb97afe6c0dadeb2e76ea1b7220cd04ed33dcca9",
+                "shasum": ""
+            },
+            "require": {
+                "illuminate/contracts": "^10.0|^11.0|^12.0",
+                "php": "^8.1",
+                "phpdocumentor/reflection": "^6.0",
+                "spatie/laravel-package-tools": "^1.9.0",
+                "spatie/php-structure-discoverer": "^2.0"
+            },
+            "require-dev": {
+                "fakerphp/faker": "^1.14",
+                "friendsofphp/php-cs-fixer": "^3.0",
+                "inertiajs/inertia-laravel": "^2.0",
+                "livewire/livewire": "^3.0",
+                "mockery/mockery": "^1.6",
+                "nesbot/carbon": "^2.63|^3.0",
+                "orchestra/testbench": "^8.0|^9.0|^10.0",
+                "pestphp/pest": "^2.31|^3.0",
+                "pestphp/pest-plugin-laravel": "^2.0|^3.0",
+                "pestphp/pest-plugin-livewire": "^2.1|^3.0",
+                "phpbench/phpbench": "^1.2",
+                "phpstan/extension-installer": "^1.1",
+                "phpunit/phpunit": "^10.0|^11.0|^12.0",
+                "spatie/invade": "^1.0",
+                "spatie/laravel-typescript-transformer": "^2.5",
+                "spatie/pest-plugin-snapshots": "^2.1",
+                "spatie/test-time": "^1.2"
             },
             "type": "library",
             "extra": {
-                "branch-alias": {
-                    "dev-master": "3.x-dev"
-                }
-            },
-            "autoload": {
-                "psr-4": {
-                    "Psr\\Log\\": "src"
-                }
-            },
-            "notification-url": "https://packagist.org/downloads/",
-            "license": [
-                "MIT"
-            ],
-            "authors": [
-                {
-                    "name": "PHP-FIG",
-                    "homepage": "https://www.php-fig.org/"
-                }
-            ],
-            "description": "Common interface for logging libraries",
-            "homepage": "https://github.com/php-fig/log",
+                "laravel": {
+                    "providers": [
+                        "Spatie\\LaravelData\\LaravelDataServiceProvider"
+                    ]
+                }
+            },
+            "autoload": {
+                "psr-4": {
+                    "Spatie\\LaravelData\\": "src/"
+                }
+            },
+            "notification-url": "https://packagist.org/downloads/",
+            "license": [
+                "MIT"
+            ],
+            "authors": [
+                {
+                    "name": "Ruben Van Assche",
+                    "email": "ruben@spatie.be",
+                    "role": "Developer"
+                }
+            ],
+            "description": "Create unified resources and data transfer objects",
+            "homepage": "https://github.com/spatie/laravel-data",
             "keywords": [
-                "log",
-                "psr",
-                "psr-3"
-            ],
-            "support": {
-                "source": "https://github.com/php-fig/log/tree/3.0.2"
-            },
-            "time": "2024-09-11T13:17:53+00:00"
+                "laravel",
+                "laravel-data",
+                "spatie"
+            ],
+            "support": {
+                "issues": "https://github.com/spatie/laravel-data/issues",
+                "source": "https://github.com/spatie/laravel-data/tree/4.15.1"
+            },
+            "funding": [
+                {
+                    "url": "https://github.com/spatie",
+                    "type": "github"
+                }
+            ],
+            "time": "2025-04-10T06:06:27+00:00"
+        },
+        {
+            "name": "spatie/laravel-package-tools",
+            "version": "1.92.4",
+            "source": {
+                "type": "git",
+                "url": "https://github.com/spatie/laravel-package-tools.git",
+                "reference": "d20b1969f836d210459b78683d85c9cd5c5f508c"
+            },
+            "dist": {
+                "type": "zip",
+                "url": "https://api.github.com/repos/spatie/laravel-package-tools/zipball/d20b1969f836d210459b78683d85c9cd5c5f508c",
+                "reference": "d20b1969f836d210459b78683d85c9cd5c5f508c",
+                "shasum": ""
+            },
+            "require": {
+                "illuminate/contracts": "^9.28|^10.0|^11.0|^12.0",
+                "php": "^8.0"
+            },
+            "require-dev": {
+                "mockery/mockery": "^1.5",
+                "orchestra/testbench": "^7.7|^8.0|^9.0|^10.0",
+                "pestphp/pest": "^1.23|^2.1|^3.1",
+                "phpunit/php-code-coverage": "^9.0|^10.0|^11.0",
+                "phpunit/phpunit": "^9.5.24|^10.5|^11.5",
+                "spatie/pest-plugin-test-time": "^1.1|^2.2"
+            },
+            "type": "library",
+            "autoload": {
+                "psr-4": {
+                    "Spatie\\LaravelPackageTools\\": "src"
+                }
+            },
+            "notification-url": "https://packagist.org/downloads/",
+            "license": [
+                "MIT"
+            ],
+            "authors": [
+                {
+                    "name": "Freek Van der Herten",
+                    "email": "freek@spatie.be",
+                    "role": "Developer"
+                }
+            ],
+            "description": "Tools for creating Laravel packages",
+            "homepage": "https://github.com/spatie/laravel-package-tools",
+            "keywords": [
+                "laravel-package-tools",
+                "spatie"
+            ],
+            "support": {
+                "issues": "https://github.com/spatie/laravel-package-tools/issues",
+                "source": "https://github.com/spatie/laravel-package-tools/tree/1.92.4"
+            },
+            "funding": [
+                {
+                    "url": "https://github.com/spatie",
+                    "type": "github"
+                }
+            ],
+            "time": "2025-04-11T15:27:14+00:00"
+        },
+        {
+            "name": "spatie/php-structure-discoverer",
+            "version": "2.3.1",
+            "source": {
+                "type": "git",
+                "url": "https://github.com/spatie/php-structure-discoverer.git",
+                "reference": "42f4d731d3dd4b3b85732e05a8c1928fcfa2f4bc"
+            },
+            "dist": {
+                "type": "zip",
+                "url": "https://api.github.com/repos/spatie/php-structure-discoverer/zipball/42f4d731d3dd4b3b85732e05a8c1928fcfa2f4bc",
+                "reference": "42f4d731d3dd4b3b85732e05a8c1928fcfa2f4bc",
+                "shasum": ""
+            },
+            "require": {
+                "amphp/amp": "^v3.0",
+                "amphp/parallel": "^2.2",
+                "illuminate/collections": "^10.0|^11.0|^12.0",
+                "php": "^8.1",
+                "spatie/laravel-package-tools": "^1.4.3",
+                "symfony/finder": "^6.0|^7.0"
+            },
+            "require-dev": {
+                "illuminate/console": "^10.0|^11.0|^12.0",
+                "laravel/pint": "^1.0",
+                "nunomaduro/collision": "^7.0|^8.0",
+                "orchestra/testbench": "^7.0|^8.0|^9.0|^10.0",
+                "pestphp/pest": "^2.0|^3.0",
+                "pestphp/pest-plugin-laravel": "^2.0|^3.0",
+                "phpstan/extension-installer": "^1.1",
+                "phpstan/phpstan-deprecation-rules": "^1.0",
+                "phpstan/phpstan-phpunit": "^1.0",
+                "phpunit/phpunit": "^9.5|^10.0|^11.5.3",
+                "spatie/laravel-ray": "^1.26"
+            },
+            "type": "library",
+            "extra": {
+                "laravel": {
+                    "providers": [
+                        "Spatie\\StructureDiscoverer\\StructureDiscovererServiceProvider"
+                    ]
+                }
+            },
+            "autoload": {
+                "psr-4": {
+                    "Spatie\\StructureDiscoverer\\": "src"
+                }
+            },
+            "notification-url": "https://packagist.org/downloads/",
+            "license": [
+                "MIT"
+            ],
+            "authors": [
+                {
+                    "name": "Ruben Van Assche",
+                    "email": "ruben@spatie.be",
+                    "role": "Developer"
+                }
+            ],
+            "description": "Automatically discover structures within your PHP application",
+            "homepage": "https://github.com/spatie/php-structure-discoverer",
+            "keywords": [
+                "discover",
+                "laravel",
+                "php",
+                "php-structure-discoverer"
+            ],
+            "support": {
+                "issues": "https://github.com/spatie/php-structure-discoverer/issues",
+                "source": "https://github.com/spatie/php-structure-discoverer/tree/2.3.1"
+            },
+            "funding": [
+                {
+                    "url": "https://github.com/LaravelAutoDiscoverer",
+                    "type": "github"
+                }
+            ],
+            "time": "2025-02-14T10:18:38+00:00"
         },
         {
             "name": "symfony/cache",
@@ -5621,6 +5956,67 @@
             "time": "2024-09-09T11:45:10+00:00"
         },
         {
+            "name": "symfony/process",
+            "version": "v6.4.20",
+            "source": {
+                "type": "git",
+                "url": "https://github.com/symfony/process.git",
+                "reference": "e2a61c16af36c9a07e5c9906498b73e091949a20"
+            },
+            "dist": {
+                "type": "zip",
+                "url": "https://api.github.com/repos/symfony/process/zipball/e2a61c16af36c9a07e5c9906498b73e091949a20",
+                "reference": "e2a61c16af36c9a07e5c9906498b73e091949a20",
+                "shasum": ""
+            },
+            "require": {
+                "php": ">=8.1"
+            },
+            "type": "library",
+            "autoload": {
+                "psr-4": {
+                    "Symfony\\Component\\Process\\": ""
+                },
+                "exclude-from-classmap": [
+                    "/Tests/"
+                ]
+            },
+            "notification-url": "https://packagist.org/downloads/",
+            "license": [
+                "MIT"
+            ],
+            "authors": [
+                {
+                    "name": "Fabien Potencier",
+                    "email": "fabien@symfony.com"
+                },
+                {
+                    "name": "Symfony Community",
+                    "homepage": "https://symfony.com/contributors"
+                }
+            ],
+            "description": "Executes commands in sub-processes",
+            "homepage": "https://symfony.com",
+            "support": {
+                "source": "https://github.com/symfony/process/tree/v6.4.20"
+            },
+            "funding": [
+                {
+                    "url": "https://symfony.com/sponsor",
+                    "type": "custom"
+                },
+                {
+                    "url": "https://github.com/fabpot",
+                    "type": "github"
+                },
+                {
+                    "url": "https://tidelift.com/funding/github/packagist/symfony/symfony",
+                    "type": "tidelift"
+                }
+            ],
+            "time": "2025-03-10T17:11:00+00:00"
+        },
+        {
             "name": "symfony/property-access",
             "version": "v6.4.18",
             "source": {
@@ -6987,6 +7383,138 @@
                 }
             ],
             "time": "2025-05-03T07:21:55+00:00"
+        },
+        {
+            "name": "voku/portable-ascii",
+            "version": "2.0.3",
+            "source": {
+                "type": "git",
+                "url": "https://github.com/voku/portable-ascii.git",
+                "reference": "b1d923f88091c6bf09699efcd7c8a1b1bfd7351d"
+            },
+            "dist": {
+                "type": "zip",
+                "url": "https://api.github.com/repos/voku/portable-ascii/zipball/b1d923f88091c6bf09699efcd7c8a1b1bfd7351d",
+                "reference": "b1d923f88091c6bf09699efcd7c8a1b1bfd7351d",
+                "shasum": ""
+            },
+            "require": {
+                "php": ">=7.0.0"
+            },
+            "require-dev": {
+                "phpunit/phpunit": "~6.0 || ~7.0 || ~9.0"
+            },
+            "suggest": {
+                "ext-intl": "Use Intl for transliterator_transliterate() support"
+            },
+            "type": "library",
+            "autoload": {
+                "psr-4": {
+                    "voku\\": "src/voku/"
+                }
+            },
+            "notification-url": "https://packagist.org/downloads/",
+            "license": [
+                "MIT"
+            ],
+            "authors": [
+                {
+                    "name": "Lars Moelleken",
+                    "homepage": "https://www.moelleken.org/"
+                }
+            ],
+            "description": "Portable ASCII library - performance optimized (ascii) string functions for php.",
+            "homepage": "https://github.com/voku/portable-ascii",
+            "keywords": [
+                "ascii",
+                "clean",
+                "php"
+            ],
+            "support": {
+                "issues": "https://github.com/voku/portable-ascii/issues",
+                "source": "https://github.com/voku/portable-ascii/tree/2.0.3"
+            },
+            "funding": [
+                {
+                    "url": "https://www.paypal.me/moelleken",
+                    "type": "custom"
+                },
+                {
+                    "url": "https://github.com/voku",
+                    "type": "github"
+                },
+                {
+                    "url": "https://opencollective.com/portable-ascii",
+                    "type": "open_collective"
+                },
+                {
+                    "url": "https://www.patreon.com/voku",
+                    "type": "patreon"
+                },
+                {
+                    "url": "https://tidelift.com/funding/github/packagist/voku/portable-ascii",
+                    "type": "tidelift"
+                }
+            ],
+            "time": "2024-11-21T01:49:47+00:00"
+        },
+        {
+            "name": "webmozart/assert",
+            "version": "1.11.0",
+            "source": {
+                "type": "git",
+                "url": "https://github.com/webmozarts/assert.git",
+                "reference": "11cb2199493b2f8a3b53e7f19068fc6aac760991"
+            },
+            "dist": {
+                "type": "zip",
+                "url": "https://api.github.com/repos/webmozarts/assert/zipball/11cb2199493b2f8a3b53e7f19068fc6aac760991",
+                "reference": "11cb2199493b2f8a3b53e7f19068fc6aac760991",
+                "shasum": ""
+            },
+            "require": {
+                "ext-ctype": "*",
+                "php": "^7.2 || ^8.0"
+            },
+            "conflict": {
+                "phpstan/phpstan": "<0.12.20",
+                "vimeo/psalm": "<4.6.1 || 4.6.2"
+            },
+            "require-dev": {
+                "phpunit/phpunit": "^8.5.13"
+            },
+            "type": "library",
+            "extra": {
+                "branch-alias": {
+                    "dev-master": "1.10-dev"
+                }
+            },
+            "autoload": {
+                "psr-4": {
+                    "Webmozart\\Assert\\": "src/"
+                }
+            },
+            "notification-url": "https://packagist.org/downloads/",
+            "license": [
+                "MIT"
+            ],
+            "authors": [
+                {
+                    "name": "Bernhard Schussek",
+                    "email": "bschussek@gmail.com"
+                }
+            ],
+            "description": "Assertions to validate method input/output with nice error messages.",
+            "keywords": [
+                "assert",
+                "check",
+                "validate"
+            ],
+            "support": {
+                "issues": "https://github.com/webmozarts/assert/issues",
+                "source": "https://github.com/webmozarts/assert/tree/1.11.0"
+            },
+            "time": "2022-06-03T18:03:27+00:00"
         }
     ],
     "packages-dev": [
@@ -7049,64 +7577,6 @@
                 }
             ],
             "time": "2025-04-29T12:36:36+00:00"
-        },
-        {
-            "name": "nikic/php-parser",
-            "version": "v5.5.0",
-            "source": {
-                "type": "git",
-                "url": "https://github.com/nikic/PHP-Parser.git",
-                "reference": "ae59794362fe85e051a58ad36b289443f57be7a9"
-            },
-            "dist": {
-                "type": "zip",
-                "url": "https://api.github.com/repos/nikic/PHP-Parser/zipball/ae59794362fe85e051a58ad36b289443f57be7a9",
-                "reference": "ae59794362fe85e051a58ad36b289443f57be7a9",
-                "shasum": ""
-            },
-            "require": {
-                "ext-ctype": "*",
-                "ext-json": "*",
-                "ext-tokenizer": "*",
-                "php": ">=7.4"
-            },
-            "require-dev": {
-                "ircmaxell/php-yacc": "^0.0.7",
-                "phpunit/phpunit": "^9.0"
-            },
-            "bin": [
-                "bin/php-parse"
-            ],
-            "type": "library",
-            "extra": {
-                "branch-alias": {
-                    "dev-master": "5.0-dev"
-                }
-            },
-            "autoload": {
-                "psr-4": {
-                    "PhpParser\\": "lib/PhpParser"
-                }
-            },
-            "notification-url": "https://packagist.org/downloads/",
-            "license": [
-                "BSD-3-Clause"
-            ],
-            "authors": [
-                {
-                    "name": "Nikita Popov"
-                }
-            ],
-            "description": "A PHP parser written in PHP",
-            "keywords": [
-                "parser",
-                "php"
-            ],
-            "support": {
-                "issues": "https://github.com/nikic/PHP-Parser/issues",
-                "source": "https://github.com/nikic/PHP-Parser/tree/v5.5.0"
-            },
-            "time": "2025-05-31T08:24:38+00:00"
         },
         {
             "name": "phar-io/manifest",
@@ -8625,7 +9095,7 @@
     ],
     "aliases": [],
     "minimum-stability": "stable",
-    "stability-flags": {},
+    "stability-flags": [],
     "prefer-stable": true,
     "prefer-lowest": false,
     "platform": {
@@ -8634,6 +9104,6 @@
         "ext-iconv": "*",
         "ext-simplexml": "*"
     },
-    "platform-dev": {},
+    "platform-dev": [],
     "plugin-api-version": "2.6.0"
 }