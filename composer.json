{
    "type": "project",
    "license": "proprietary",
    "minimum-stability": "stable",
    "prefer-stable": true,
    "require": {
        "php": ">=8.1",
        "ext-ctype": "*",
        "ext-iconv": "*",
        "ext-simplexml": "*",
<<<<<<< HEAD
        "helgesverre/milvus": "^0.1.0",
        "openai-php/client": "^0.13.0",
=======
>>>>>>> df54e414
        "symfony/console": "6.4.*",
        "symfony/dotenv": "6.4.*",
        "symfony/flex": "^2",
        "symfony/framework-bundle": "6.4.*",
        "symfony/http-client": "6.4.*",
        "symfony/property-access": "6.4.*",
        "symfony/runtime": "6.4.*",
        "symfony/serializer": "6.4.*",
        "symfony/translation": "6.4.*",
        "symfony/twig-bundle": "6.4.*",
        "symfony/validator": "6.4.*",
        "symfony/yaml": "6.4.*"
    },
    "config": {
        "allow-plugins": {
            "php-http/discovery": true,
            "symfony/flex": true,
            "symfony/runtime": true
        },
        "sort-packages": true
    },
    "autoload": {
        "psr-4": {
            "App\\": "src/"
        }
    },
    "autoload-dev": {
        "psr-4": {
            "App\\Tests\\": "tests/"
        }
    },
    "replace": {
        "symfony/polyfill-ctype": "*",
        "symfony/polyfill-iconv": "*",
        "symfony/polyfill-php72": "*",
        "symfony/polyfill-php73": "*",
        "symfony/polyfill-php74": "*",
        "symfony/polyfill-php80": "*",
        "symfony/polyfill-php81": "*"
    },
    "scripts": {
        "auto-scripts": {
            "cache:clear": "symfony-cmd",
            "assets:install %PUBLIC_DIR%": "symfony-cmd"
        },
        "post-install-cmd": [
            "@auto-scripts"
        ],
        "post-update-cmd": [
            "@auto-scripts"
        ]
    },
    "conflict": {
        "symfony/symfony": "*"
    },
    "extra": {
        "symfony": {
            "allow-contrib": false,
            "require": "6.4.*"
        }
    },
    "require-dev": {
        "phpunit/phpunit": "^10.5"
    }
}<|MERGE_RESOLUTION|>--- conflicted
+++ resolved
@@ -8,11 +8,8 @@
         "ext-ctype": "*",
         "ext-iconv": "*",
         "ext-simplexml": "*",
-<<<<<<< HEAD
         "helgesverre/milvus": "^0.1.0",
         "openai-php/client": "^0.13.0",
-=======
->>>>>>> df54e414
         "symfony/console": "6.4.*",
         "symfony/dotenv": "6.4.*",
         "symfony/flex": "^2",
